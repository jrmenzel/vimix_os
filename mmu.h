--- conflicted
+++ resolved
@@ -112,11 +112,7 @@
 #define PDXSHIFT	22		// offset of PDX in a linear address
 
 #define PGROUNDUP(sz)  (((sz)+PGSIZE-1) & ~(PGSIZE-1))
-<<<<<<< HEAD
-#define PGROUNDDOWN(a) ((char*)((((unsigned int)a) & ~(PGSIZE-1))))
-=======
 #define PGROUNDDOWN(a) ((char*)((((unsigned int)(a)) & ~(PGSIZE-1))))
->>>>>>> 7d7dc933
 
 // Page table/directory entry flags.
 #define PTE_P		0x001	// Present
